--- conflicted
+++ resolved
@@ -1,11 +1,7 @@
 .DS_Store
 .nyc_output
 node_modules
-<<<<<<< HEAD
-*.log
-.DS_Store
-=======
 log
 .DS_Store
 *.log
->>>>>>> 1d0c8fec
+.DS_Store